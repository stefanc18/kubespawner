import asyncio
import json
import os
from functools import partial
from unittest.mock import Mock

import pytest
from jupyterhub.objects import Hub, Server
from jupyterhub.orm import Spawner
from jupyterhub.utils import exponential_backoff
from kubernetes_asyncio.client.models import (
    V1Capabilities,
    V1Container,
    V1PersistentVolumeClaim,
    V1Pod,
    V1SecurityContext,
)
from traitlets.config import Config

from kubespawner import KubeSpawner
from kubespawner.objects import make_owner_reference, make_service


class MockUser(Mock):
    name = 'fake'
    server = Server()

    def __init__(self, **kwargs):
        super().__init__()
        for key, value in kwargs.items():
            setattr(self, key, value)

    @property
    def escaped_name(self):
        return self.name

    @property
    def url(self):
        return self.server.url


class MockOrmSpawner(Mock):
    name = 'server'
    server = None


async def test_deprecated_config():
    """Deprecated config is handled correctly"""
    with pytest.warns(DeprecationWarning):
        c = Config()
        # both set, non-deprecated wins
        c.KubeSpawner.singleuser_fs_gid = 5
        c.KubeSpawner.fs_gid = 10
        # only deprecated set, should still work
        c.KubeSpawner.hub_connect_ip = '10.0.1.1'
        c.KubeSpawner.singleuser_extra_pod_config = extra_pod_config = {"key": "value"}
        c.KubeSpawner.image_spec = 'abc:123'
        c.KubeSpawner.image_pull_secrets = 'k8s-secret-a'
        spawner = KubeSpawner(hub=Hub(), config=c, _mock=True)
        assert spawner.hub.connect_ip == '10.0.1.1'
        assert spawner.fs_gid == 10
        assert spawner.extra_pod_config == extra_pod_config
        # deprecated access gets the right values, too
        assert spawner.singleuser_fs_gid == spawner.fs_gid
        assert spawner.singleuser_extra_pod_config == spawner.extra_pod_config
        assert spawner.image == 'abc:123'
        assert spawner.image_pull_secrets[0]["name"] == 'k8s-secret-a'


async def test_deprecated_runtime_access():
    """Runtime access/modification of deprecated traits works"""
    spawner = KubeSpawner(_mock=True)
    spawner.singleuser_uid = 10
    assert spawner.uid == 10
    assert spawner.singleuser_uid == 10
    spawner.uid = 20
    assert spawner.uid == 20
    assert spawner.singleuser_uid == 20
    spawner.image_spec = 'abc:latest'
    assert spawner.image_spec == 'abc:latest'
    assert spawner.image == 'abc:latest'
    spawner.image = 'abc:123'
    assert spawner.image_spec == 'abc:123'
    assert spawner.image == 'abc:123'
    spawner.image_pull_secrets = 'k8s-secret-a'
    assert spawner.image_pull_secrets[0]["name"] == 'k8s-secret-a'


async def test_spawner_values():
    """Spawner values are set correctly"""
    spawner = KubeSpawner(_mock=True)

    def set_id(spawner):
        return 1

    assert spawner.uid == None
    spawner.uid = 10
    assert spawner.uid == 10
    spawner.uid = set_id
    assert spawner.uid == set_id
    spawner.uid = None
    assert spawner.uid == None

    assert spawner.gid == None
    spawner.gid = 20
    assert spawner.gid == 20
    spawner.gid = set_id
    assert spawner.gid == set_id
    spawner.gid = None
    assert spawner.gid == None

    assert spawner.fs_gid == None
    spawner.fs_gid = 30
    assert spawner.fs_gid == 30
    spawner.fs_gid = set_id
    assert spawner.fs_gid == set_id
    spawner.fs_gid = None
    assert spawner.fs_gid == None


def check_up(url, ssl_ca=None, ssl_client_cert=None, ssl_client_key=None):
    """Check that a url responds with a non-error code

    For use in exec_python_in_pod,
    which means imports need to be in the function

    Uses stdlib only because requests isn't always available in the target pod
    """
    import ssl
    from urllib import request

    if ssl_ca:
        context = ssl.create_default_context(
            purpose=ssl.Purpose.SERVER_AUTH, cafile=ssl_ca
        )
        if ssl_client_cert:
            context.load_cert_chain(certfile=ssl_client_cert, keyfile=ssl_client_key)
    else:
        context = None

    # disable redirects (this would be easier if we ran exec in an image with requests)
    class NoRedirect(request.HTTPRedirectHandler):
        def redirect_request(self, req, fp, code, msg, headers, newurl):
            return None

    opener = request.build_opener(NoRedirect, request.HTTPSHandler(context=context))
    try:
        u = opener.open(url)
    except request.HTTPError as e:
        if e.status >= 400:
            raise
        u = e
    print(u.status)


async def test_spawn_start(
    kube_ns,
    kube_client,
    config,
    hub,
    exec_python,
):
    spawner = KubeSpawner(
        hub=hub,
        user=MockUser(name="start"),
        config=config,
        api_token="abc123",
        oauth_client_id="unused",
    )
    # empty spawner isn't running
    status = await spawner.poll()
    assert isinstance(status, int)

    pod_name = spawner.pod_name

    # start the spawner
    url = await spawner.start()

    # verify the pod exists
    pods = (await kube_client.list_namespaced_pod(kube_ns)).items
    pod_names = [p.metadata.name for p in pods]
    assert pod_name in pod_names

    # pod should be running when start returns
    pod = await kube_client.read_namespaced_pod(namespace=kube_ns, name=pod_name)
    assert pod.status.phase == "Running"

    # verify poll while running
    status = await spawner.poll()
    assert status is None

    # make sure spawn url is correct
    r = await exec_python(check_up, {"url": url}, _retries=3)
    assert r == "302"

    # stop the pod
    await spawner.stop()

    # verify pod is gone
    pods = (await kube_client.list_namespaced_pod(kube_ns)).items
    pod_names = [p.metadata.name for p in pods]
    assert pod_name not in pod_names

    # verify exit status
    status = await spawner.poll()
    assert isinstance(status, int)


async def test_spawn_start_in_different_namespace(
    kube_another_ns,
    kube_client,
    config,
    hub,
    exec_python,
<<<<<<< HEAD
=======
    reset_pod_reflector,
>>>>>>> 6d6fc1d4
):
    # hub is running in `kube_ns`. pods, PVC and other objects are created in `kube_another_ns`
    config.KubeSpawner.namespace = kube_another_ns

    spawner = KubeSpawner(
        hub=hub,
        user=MockUser(name="start"),
        config=config,
        api_token="abc123",
        oauth_client_id="unused",
    )
    # empty spawner isn't running
    status = await spawner.poll()
    assert isinstance(status, int)

    pod_name = spawner.pod_name

    # start the spawner
    url = await spawner.start()

    # verify the pod exists
    pods = (await kube_client.list_namespaced_pod(kube_another_ns)).items
    pod_names = [p.metadata.name for p in pods]
    assert pod_name in pod_names

    # pod should be running when start returns
    pod = await kube_client.read_namespaced_pod(
        namespace=kube_another_ns, name=pod_name
    )
    assert pod.status.phase == "Running"

    # verify poll while running
    status = await spawner.poll()
    assert status is None

    # make sure spawn url is correct
    r = await exec_python(check_up, {"url": url}, _retries=3)
    assert r == "302"

    # stop the pod
    await spawner.stop()

    # verify pod is gone
    pods = (await kube_client.list_namespaced_pod(kube_another_ns)).items
    pod_names = [p.metadata.name for p in pods]
    assert pod_name not in pod_names

    # verify exit status
    status = await spawner.poll()
    assert isinstance(status, int)


<<<<<<< HEAD
async def test_spawn_enable_user_namespaces():
    user = MockUser()
    spawner = KubeSpawner(user=user, _mock=True, enable_user_namespaces=True)
    assert spawner.namespace.endswith(f"-{user.escaped_name}")


async def test_spawn_start_enable_user_namespaces(
    kube_another_ns,
    kube_client,
    config,
    hub,
    exec_python,
):
    # this should be a template, but using a static value
    # just to properly cleanup created namespace after test is finished
    config.KubeSpawner.user_namespace_template = kube_another_ns
    config.KubeSpawner.enable_user_namespaces = True

    spawner = KubeSpawner(
        hub=hub,
        user=MockUser(name="start"),
        config=config,
        api_token="abc123",
        oauth_client_id="unused",
    )
    # empty spawner isn't running
    status = await spawner.poll()
    assert isinstance(status, int)

    pod_name = spawner.pod_name

    # start the spawner
    url = await spawner.start()

    # verify the pod exists
    pods = (await kube_client.list_namespaced_pod(kube_another_ns)).items
    pod_names = [p.metadata.name for p in pods]
    assert pod_name in pod_names

    # pod should be running when start returns
    pod = await kube_client.read_namespaced_pod(
        namespace=kube_another_ns, name=pod_name
    )
    assert pod.status.phase == "Running"

    # verify poll while running
    status = await spawner.poll()
    assert status is None

    # make sure spawn url is correct
    r = await exec_python(check_up, {"url": url}, _retries=3)
    assert r == "302"

    # stop the pod
    await spawner.stop()

    # verify pod is gone
    pods = (await kube_client.list_namespaced_pod(kube_another_ns)).items
    pod_names = [p.metadata.name for p in pods]
    assert pod_name not in pod_names

    # verify exit status
    status = await spawner.poll()
    assert isinstance(status, int)


=======
>>>>>>> 6d6fc1d4
async def test_spawn_component_label(
    kube_ns,
    kube_client,
    config,
    hub,
    reset_pod_reflectors,
):
    spawner = KubeSpawner(
        hub=hub,
        user=MockUser(name="start"),
        config=config,
        api_token="abc123",
        oauth_client_id="unused",
        component_label="something",
    )

    pod_name = spawner.pod_name

    # start the spawner
    await spawner.start()

    # verify the pod exists
    pods = (await kube_client.list_namespaced_pod(kube_ns)).items
    pods = [p for p in pods if p.metadata.name == pod_name]
    assert pods

    # component label is same as expected
    pod = pods[0]
    assert pod.metadata.labels["component"] == "something"

    # stop the pod
    await spawner.stop()


async def test_spawn_internal_ssl(
    kube_ns,
    kube_client,
    ssl_app,
    hub_pod_ssl,
    hub_ssl,
    config,
    exec_python_pod,
):
    hub_pod_name = hub_pod_ssl.metadata.name

    spawner = KubeSpawner(
        config=config,
        hub=hub_ssl,
        user=MockUser(name="ssl"),
        api_token="abc123",
        oauth_client_id="unused",
        internal_ssl=True,
        internal_trust_bundles=ssl_app.internal_trust_bundles,
        internal_certs_location=ssl_app.internal_certs_location,
    )
    # initialize ssl config
    hub_paths = await spawner.create_certs()

    spawner.cert_paths = await spawner.move_certs(hub_paths)

    # start the spawner
    url = await spawner.start()
    pod_name = "jupyter-%s" % spawner.user.name
    # verify the pod exists
    pods = (await kube_client.list_namespaced_pod(kube_ns)).items
    pod_names = [p.metadata.name for p in pods]
    assert pod_name in pod_names
    # verify poll while running
    status = await spawner.poll()
    assert status is None

    # verify service and secret exist
    secret_name = spawner.secret_name
    secrets = (await kube_client.list_namespaced_secret(kube_ns)).items
    secret_names = [s.metadata.name for s in secrets]
    assert secret_name in secret_names

    service_name = pod_name
    services = (await kube_client.list_namespaced_service(kube_ns)).items
    service_names = [s.metadata.name for s in services]
    assert service_name in service_names

    # resolve internal-ssl paths in hub-ssl pod
    # these are in /etc/jupyterhub/internal-ssl
    hub_ssl_dir = "/etc/jupyterhub"
    hub_ssl_ca = os.path.join(hub_ssl_dir, ssl_app.internal_trust_bundles["hub-ca"])

    # use certipy to resolve these?
    hub_internal = os.path.join(hub_ssl_dir, "internal-ssl", "hub-internal")
    hub_internal_cert = os.path.join(hub_internal, "hub-internal.crt")
    hub_internal_key = os.path.join(hub_internal, "hub-internal.key")

    r = await exec_python_pod(
        hub_pod_name,
        check_up,
        {
            "url": url,
            "ssl_ca": hub_ssl_ca,
            "ssl_client_cert": hub_internal_cert,
            "ssl_client_key": hub_internal_key,
        },
        _retries=3,
    )
    assert r == "302"

    # stop the pod
    await spawner.stop()

    # verify pod is gone
    pods = (await kube_client.list_namespaced_pod(kube_ns)).items
    pod_names = [p.metadata.name for p in pods]
    assert "jupyter-%s" % spawner.user.name not in pod_names

    # verify service and secret are gone
    # it may take a little while for them to get cleaned up
    for i in range(5):
        secrets = (await kube_client.list_namespaced_secret(kube_ns)).items
        secret_names = {s.metadata.name for s in secrets}

        services = (await kube_client.list_namespaced_service(kube_ns)).items
        service_names = {s.metadata.name for s in services}
        if secret_name in secret_names or service_name in service_names:
            await asyncio.sleep(1)
        else:
            break
    assert secret_name not in secret_names
    assert service_name not in service_names


async def test_spawn_services_enabled(
    kube_ns,
    kube_client,
    hub,
    config,
    reset_pod_reflectors,
):
    spawner = KubeSpawner(
        config=config,
        hub=hub,
        user=MockUser(name="services"),
        api_token="abc123",
        oauth_client_id="unused",
        services_enabled=True,
        component_label="something",
        common_labels={
            "some/label": "value1",
        },
        extra_labels={
            "extra/label": "value2",
        },
    )

    # start the spawner
    await spawner.start()
    pod_name = "jupyter-%s" % spawner.user.name
    # verify the pod exists
    pods = (await kube_client.list_namespaced_pod(kube_ns)).items
    pod_names = [p.metadata.name for p in pods]
    assert pod_name in pod_names
    # verify poll while running
    status = await spawner.poll()
    assert status is None

    # verify service exist
    service_name = pod_name
    services = (await kube_client.list_namespaced_service(kube_ns)).items
    services = [s for s in services if s.metadata.name == service_name]
    assert services

    # verify selector contains component_label, common_labels and extra_labels
    # as well as user and server name
    selector = services[0].spec.selector
    assert selector["component"] == "something"
    assert selector["some/label"] == "value1"
    assert selector["extra/label"] == "value2"
    assert selector["hub.jupyter.org/servername"] == ""
    assert selector["hub.jupyter.org/username"] == "services"

    # stop the pod
    await spawner.stop()

    # verify pod is gone
    pods = (await kube_client.list_namespaced_pod(kube_ns)).items
    pod_names = [p.metadata.name for p in pods]
    assert "jupyter-%s" % spawner.user.name not in pod_names

    # verify service is gone
    # it may take a little while for them to get cleaned up
    for _ in range(5):
        services = (await kube_client.list_namespaced_service(kube_ns)).items
        service_names = {s.metadata.name for s in services}
        if service_name in service_names:
            await asyncio.sleep(1)
        else:
            break

    assert service_name not in service_names


async def test_spawn_after_pod_created_hook(
    kube_ns,
    kube_client,
    hub,
    config,
):
    async def after_pod_created_hook(spawner: KubeSpawner, pod: dict):
        owner_reference = make_owner_reference(spawner.pod_name, pod["metadata"]["uid"])

        labels = spawner._build_common_labels(spawner._expand_all(spawner.extra_labels))
        annotations = spawner._build_common_annotations(
            spawner._expand_all(spawner.extra_annotations)
        )
        selector = spawner._build_pod_labels(spawner._expand_all(spawner.extra_labels))

        service_manifest = make_service(
            name=spawner.pod_name + "-hook",
            port=spawner.port,
            selector=selector,
            owner_references=[owner_reference],
            labels=labels,
            annotations=annotations,
        )

        await exponential_backoff(
            partial(
                spawner._ensure_not_exists,
                "service",
                service_manifest.metadata.name,
            ),
            f"Failed to delete service {service_manifest.metadata.name}",
        )
        await exponential_backoff(
            partial(spawner._make_create_resource_request, "service", service_manifest),
            f"Failed to create service {service_manifest.metadata.name}",
        )

    spawner = KubeSpawner(
        config=config,
        hub=hub,
        user=MockUser(name="hook"),
        api_token="abc123",
        oauth_client_id="unused",
        after_pod_created_hook=after_pod_created_hook,
    )
    # start the spawner
    await spawner.start()
    pod_name = "jupyter-%s" % spawner.user.name
    # verify the pod exists
    pods = (await kube_client.list_namespaced_pod(kube_ns)).items
    pod_names = [p.metadata.name for p in pods]
    assert pod_name in pod_names
    # verify poll while running
    status = await spawner.poll()
    assert status is None

    # verify service exist
    service_name = pod_name + "-hook"
    services = (await kube_client.list_namespaced_service(kube_ns)).items
    service_names = [s.metadata.name for s in services]
    assert service_name in service_names

    # stop the pod
    await spawner.stop()

    # verify pod is gone
    pods = (await kube_client.list_namespaced_pod(kube_ns)).items
    pod_names = [p.metadata.name for p in pods]
    assert "jupyter-%s" % spawner.user.name not in pod_names

    # verify service is gone
    # it may take a little while for them to get cleaned up
    for _ in range(5):
        services = (await kube_client.list_namespaced_service(kube_ns)).items
        service_names = {s.metadata.name for s in services}
        if service_name in service_names:
            await asyncio.sleep(1)
        else:
            break

    assert service_name not in service_names


async def test_spawn_progress(kube_ns, kube_client, config, hub_pod, hub):
    spawner = KubeSpawner(
        hub=hub,
        user=MockUser(name="progress"),
        config=config,
    )

    # empty spawner isn't running
    status = await spawner.poll()
    assert isinstance(status, int)

    # start the spawner
    start_future = spawner.start()
    # check progress events
    messages = []
    async for progress in spawner.progress():
        assert 'progress' in progress
        assert isinstance(progress['progress'], int)
        assert 'message' in progress
        assert isinstance(progress['message'], str)
        messages.append(progress['message'])

        # ensure we can serialize whatever we return
        with open(os.devnull, "w") as devnull:
            json.dump(progress, devnull)
    assert 'Started container' in '\n'.join(messages)

    await start_future
    # stop the pod
    await spawner.stop()


async def test_spawn_start_restore_pod_name(
    kube_ns,
    kube_client,
    config,
    hub,
    exec_python,
):
    # Emulate stopping Jupyterhub and starting with different settings while some pods still exist

    # Save state with old config
    old_spawner = KubeSpawner(
        hub=hub,
        user=MockUser(name="start"),
        config=config,
        api_token="abc123",
        oauth_client_id="unused",
    )
    old_spawner_pod_name = old_spawner.pod_name

<<<<<<< HEAD
    # create reflector
=======
    # save state
>>>>>>> 6d6fc1d4
    await old_spawner.start()
    old_state = old_spawner.get_state()
    await old_spawner.stop()

    # Change config
    config.KubeSpawner.pod_name_template = 'new-{username}--{servername}'

    # Load old state
    spawner = KubeSpawner(
        hub=hub,
        user=MockUser(name="start"),
        config=config,
        api_token="abc123",
        oauth_client_id="unused",
    )
    spawner.load_state(old_state)

<<<<<<< HEAD
    # previous pod name is restored
=======
    # previous pod name is restored by the load_state call
>>>>>>> 6d6fc1d4
    assert spawner.pod_name == old_spawner_pod_name

    # empty spawner isn't running
    status = await spawner.poll()
    assert isinstance(status, int)

    pod_name = spawner.pod_name

    # start the spawner
    url = await spawner.start()

<<<<<<< HEAD
    # verify the pod exists
=======
    # verify pod with old name now exists
>>>>>>> 6d6fc1d4
    pods = (await kube_client.list_namespaced_pod(kube_ns)).items
    pod_names = [p.metadata.name for p in pods]
    assert pod_name in pod_names

    # pod should be running when start returns
    pod = await kube_client.read_namespaced_pod(namespace=kube_ns, name=pod_name)
    assert pod.status.phase == "Running"

    # verify poll while running
    status = await spawner.poll()
    assert status is None

    # make sure spawn url is correct
    r = await exec_python(check_up, {"url": url}, _retries=3)
    assert r == "302"

    # stop the pod
    await spawner.stop()

<<<<<<< HEAD
    # verify pod is gone
=======
    # verify pod with old name is gone
>>>>>>> 6d6fc1d4
    pods = (await kube_client.list_namespaced_pod(kube_ns)).items
    pod_names = [p.metadata.name for p in pods]
    assert pod_name not in pod_names

    # verify exit status
    status = await spawner.poll()
    assert isinstance(status, int)


<<<<<<< HEAD
@pytest.mark.parametrize("enable_user_namespaces", [True, False])
async def test_spawn_start_restore_namespace(
    kube_ns,
    kube_another_ns,
    kube_client,
    config,
    hub,
    exec_python,
    enable_user_namespaces,
):
    # Emulate stopping Jupyterhub and starting with different settings with existing pods

    config.KubeSpawner.enable_user_namespaces = enable_user_namespaces

    # Save state with old config
    config.KubeSpawner.namespace = kube_another_ns
    config.KubeSpawner.user_namespace_template = kube_another_ns

    old_spawner = KubeSpawner(
        hub=hub,
        user=MockUser(name="start"),
        config=config,
        api_token="abc123",
        oauth_client_id="unused",
    )
    old_spawner_namespace = old_spawner.namespace

    # create reflector with old namespace
    await old_spawner.start()
    old_state = old_spawner.get_state()
    await old_spawner.stop()

    # Save config
    config.KubeSpawner.namespace = kube_ns
    config.KubeSpawner.user_namespace_template = kube_ns

    # Load old state
    spawner = KubeSpawner(
        hub=hub,
        user=MockUser(name="start"),
        config=config,
        api_token="abc123",
        oauth_client_id="unused",
    )
    spawner.load_state(old_state)

    # previous namespace is restored
    # KubeSpawner should properly run on a different namespace
    assert spawner.namespace == old_spawner_namespace

    # empty spawner isn't running
    status = await spawner.poll()
    assert isinstance(status, int)

    pod_name = spawner.pod_name

    # start the spawner
    url = await spawner.start()

    # verify the pod exists
    pods = (await kube_client.list_namespaced_pod(kube_another_ns)).items
    pod_names = [p.metadata.name for p in pods]
    assert pod_name in pod_names

    # pod should be running when start returns
    pod = await kube_client.read_namespaced_pod(
        namespace=kube_another_ns, name=pod_name
    )
    assert pod.status.phase == "Running"

    # verify poll while running
    status = await spawner.poll()
    assert status is None

    # make sure spawn url is correct
    r = await exec_python(check_up, {"url": url}, _retries=3)
    assert r == "302"

    # stop the pod
    await spawner.stop()

    # verify pod is gone
    pods = (await kube_client.list_namespaced_pod(kube_another_ns)).items
    pod_names = [p.metadata.name for p in pods]
    assert pod_name not in pod_names

    # verify exit status
    status = await spawner.poll()
    assert isinstance(status, int)


=======
>>>>>>> 6d6fc1d4
async def test_get_pod_manifest_tolerates_mixed_input():
    """
    Test that the get_pod_manifest function can handle a either a dictionary or
    an object both representing V1Container objects and that the function
    returns a V1Pod object containing V1Container objects.
    """
    c = Config()

    dict_model = {
        'name': 'mock_name_1',
        'image': 'mock_image_1',
        'command': ['mock_command_1'],
    }
    object_model = V1Container(
        name="mock_name_2",
        image="mock_image_2",
        command=['mock_command_2'],
        security_context=V1SecurityContext(
            privileged=True,
            run_as_user=0,
            capabilities=V1Capabilities(add=['NET_ADMIN']),
        ),
    )
    c.KubeSpawner.init_containers = [dict_model, object_model]

    spawner = KubeSpawner(config=c, _mock=True)

    # this test ensures the following line doesn't raise an error
    manifest = await spawner.get_pod_manifest()

    # and tests the return value's types
    assert isinstance(manifest, V1Pod)
    assert isinstance(manifest.spec.init_containers[0], V1Container)
    assert isinstance(manifest.spec.init_containers[1], V1Container)


_test_profiles = [
    {
        'display_name': 'Training Env - Python',
        'slug': 'training-python',
        'default': True,
        'kubespawner_override': {
            'image': 'training/python:label',
            'cpu_limit': 1,
            'mem_limit': 512 * 1024 * 1024,
        },
    },
    {
        'display_name': 'Training Env - Datascience',
        'slug': 'training-datascience',
        'kubespawner_override': {
            'image': 'training/datascience:label',
            'cpu_limit': 4,
            'mem_limit': 8 * 1024 * 1024 * 1024,
        },
    },
]


async def test_user_options_set_from_form():
    spawner = KubeSpawner(_mock=True)
    spawner.profile_list = _test_profiles
    # render the form
    await spawner.get_options_form()
    spawner.user_options = spawner.options_from_form(
        {'profile': [_test_profiles[1]['slug']]}
    )
    assert spawner.user_options == {
        'profile': _test_profiles[1]['slug'],
    }
    # nothing should be loaded yet
    assert spawner.cpu_limit is None
    await spawner.load_user_options()
    for key, value in _test_profiles[1]['kubespawner_override'].items():
        assert getattr(spawner, key) == value


async def test_user_options_api():
    spawner = KubeSpawner(_mock=True)
    spawner.profile_list = _test_profiles
    # set user_options directly (e.g. via api)
    spawner.user_options = {'profile': _test_profiles[1]['slug']}

    # nothing should be loaded yet
    assert spawner.cpu_limit is None
    await spawner.load_user_options()
    for key, value in _test_profiles[1]['kubespawner_override'].items():
        assert getattr(spawner, key) == value


async def test_default_profile():
    spawner = KubeSpawner(_mock=True)
    spawner.profile_list = _test_profiles
    spawner.user_options = {}
    # nothing should be loaded yet
    assert spawner.cpu_limit is None
    await spawner.load_user_options()
    for key, value in _test_profiles[0]['kubespawner_override'].items():
        assert getattr(spawner, key) == value


async def test_spawn_start_profile_list_override_namespace(
    kube_another_ns,
    kube_client,
    config,
    hub,
    exec_python,
):
    # Emulate case when different profiles create objects in different namespaces

    profiles = [
        {
            'display_name': 'Default namespace - Python',
            'slug': 'default-namespace',
            'default': True,
            'kubespawner_override': {
                'cpu_limit': 1,
            },
        },
        {
            'display_name': 'Different namespace - Python',
            'slug': 'different-namespace',
            'default': False,
            'kubespawner_override': {
                'namespace': kube_another_ns,
                'cpu_limit': 1,
            },
        },
    ]

    config.KubeSpawner.profile_list = profiles

    spawner = KubeSpawner(
        hub=hub,
        user=MockUser(name="start"),
        config=config,
        api_token="abc123",
        oauth_client_id="unused",
    )
    # set user_options (via form or API)
    spawner.user_options = {'profile': profiles[1]['slug']}

    # empty spawner isn't running
    status = await spawner.poll()
    assert isinstance(status, int)

    pod_name = spawner.pod_name

    # start the spawner
    url = await spawner.start()

    # pod started in namespace which is different from constructor

    # verify the pod exists
    pods = (await kube_client.list_namespaced_pod(kube_another_ns)).items
    pod_names = [p.metadata.name for p in pods]
    assert pod_name in pod_names

    # pod should be running when start returns
    pod = await kube_client.read_namespaced_pod(
        namespace=kube_another_ns, name=pod_name
    )
    assert pod.status.phase == "Running"

    # verify poll while running
    status = await spawner.poll()
    assert status is None

    # make sure spawn url is correct
    r = await exec_python(check_up, {"url": url}, _retries=3)
    assert r == "302"

    # stop the pod
    await spawner.stop()

    # verify pod is gone
    pods = (await kube_client.list_namespaced_pod(kube_another_ns)).items
    pod_names = [p.metadata.name for p in pods]
    assert pod_name not in pod_names

    # verify exit status
    status = await spawner.poll()
    assert isinstance(status, int)


async def test_spawn_start_profile_callback_override_namespace(
    kube_ns,
    kube_another_ns,
    kube_client,
    config,
    hub,
    exec_python,
):
    def get_profile(spawner):
        return [
            {
                'display_name': 'Default namespace - Python',
                'slug': 'default-namespace',
                'default': True,
                'kubespawner_override': {
                    'cpu_limit': 1,
                },
            },
            {
                'display_name': 'Different namespace - Python',
                'slug': 'different-namespace',
                'default': False,
                'kubespawner_override': {
                    'namespace': kube_another_ns,
                    'cpu_limit': 1,
                },
            },
        ]

    config.KubeSpawner.profile_list = get_profile

    # It does not matter if namespace is set explicitly or generated from a template,
    # checking enable_user_namespaces=True only to cover case with one reflector per all namespaces
    config.KubeSpawner.enable_user_namespaces = True
    config.KubeSpawner.user_namespace_template = kube_ns

    spawner = KubeSpawner(
        hub=hub,
        user=MockUser(name="start"),
        config=config,
        api_token="abc123",
        oauth_client_id="unused",
    )
    # set user_options (via form or API)
    spawner.user_options = {'profile': 'different-namespace'}

    # empty spawner isn't running
    status = await spawner.poll()
    assert isinstance(status, int)

    pod_name = spawner.pod_name

    # start the spawner
    url = await spawner.start()

    # pod started in namespace which is different from constructor

    # verify the pod exists
    pods = (await kube_client.list_namespaced_pod(kube_another_ns)).items
    pod_names = [p.metadata.name for p in pods]
    assert pod_name in pod_names

    # pod should be running when start returns
    pod = await kube_client.read_namespaced_pod(
        namespace=kube_another_ns, name=pod_name
    )
    assert pod.status.phase == "Running"

    # verify poll while running
    status = await spawner.poll()
    assert status is None

    # make sure spawn url is correct
    r = await exec_python(check_up, {"url": url}, _retries=3)
    assert r == "302"

    # stop the pod
    await spawner.stop()

    # verify pod is gone
    pods = (await kube_client.list_namespaced_pod(kube_another_ns)).items
    pod_names = [p.metadata.name for p in pods]
    assert pod_name not in pod_names

    # verify exit status
    status = await spawner.poll()
    assert isinstance(status, int)


async def test_pod_name_no_named_servers():
    c = Config()
    c.JupyterHub.allow_named_servers = False

    user = Config()
    user.name = "user"

    orm_spawner = Spawner()

    spawner = KubeSpawner(config=c, user=user, orm_spawner=orm_spawner, _mock=True)

    assert spawner.pod_name == "jupyter-user"


async def test_pod_name_named_servers():
    c = Config()
    c.JupyterHub.allow_named_servers = True

    user = Config()
    user.name = "user"

    orm_spawner = Spawner()
    orm_spawner.name = "server"

    spawner = KubeSpawner(config=c, user=user, orm_spawner=orm_spawner, _mock=True)

    assert spawner.pod_name == "jupyter-user--server"


async def test_pod_name_escaping():
    c = Config()
    c.JupyterHub.allow_named_servers = True

    user = Config()
    user.name = "some_user"

    orm_spawner = Spawner()
    orm_spawner.name = "test-server!"

    spawner = KubeSpawner(config=c, user=user, orm_spawner=orm_spawner, _mock=True)

    assert spawner.pod_name == "jupyter-some-5fuser--test-2dserver-21"


async def test_pod_name_custom_template():
    user = MockUser()
    user.name = "some_user"

    pod_name_template = "prefix-{username}-suffix"

    spawner = KubeSpawner(user=user, pod_name_template=pod_name_template, _mock=True)

    assert spawner.pod_name == "prefix-some-5fuser-suffix"


async def test_pod_name_collision():
    user1 = MockUser()
    user1.name = "user-has-dash"

    orm_spawner1 = Spawner()
    orm_spawner1.name = ""

    user2 = MockUser()
    user2.name = "user-has"
    orm_spawner2 = Spawner()
    orm_spawner2.name = "2ddash"

    spawner = KubeSpawner(user=user1, orm_spawner=orm_spawner1, _mock=True)
    assert spawner.pod_name == "jupyter-user-2dhas-2ddash"
    assert spawner.pvc_name == "claim-user-2dhas-2ddash"
    named_spawner = KubeSpawner(user=user2, orm_spawner=orm_spawner2, _mock=True)
    assert named_spawner.pod_name == "jupyter-user-2dhas--2ddash"
    assert spawner.pod_name != named_spawner.pod_name
    assert named_spawner.pvc_name == "claim-user-2dhas--2ddash"
    assert spawner.pvc_name != named_spawner.pvc_name


async def test_spawner_can_use_list_of_image_pull_secrets():
    secrets = ["ecr", "regcred", "artifactory"]

    c = Config()
    c.KubeSpawner.image_spec = "private.docker.registry/jupyter:1.2.3"
    c.KubeSpawner.image_pull_secrets = secrets
    spawner = KubeSpawner(hub=Hub(), config=c, _mock=True)
    assert spawner.image_pull_secrets == secrets

    secrets = [dict(name=secret) for secret in secrets]
    c = Config()
    c.KubeSpawner.image_spec = "private.docker.registry/jupyter:1.2.3"
    c.KubeSpawner.image_pull_secrets = secrets
    spawner = KubeSpawner(hub=Hub(), config=c, _mock=True)
    assert spawner.image_pull_secrets == secrets


async def test_pod_connect_ip(kube_ns, kube_client, config, hub_pod, hub):
    config.KubeSpawner.pod_connect_ip = (
        "jupyter-{username}--{servername}.foo.example.com"
    )

    user = MockUser(name="connectip")
    # w/o servername
    spawner = KubeSpawner(hub=hub, user=user, config=config)

    # start the spawner
    res = await spawner.start()
    # verify the pod IP and port

    assert res == "http://jupyter-connectip.foo.example.com:8888"

    await spawner.stop()

    # w/ servername

    spawner = KubeSpawner(
        hub=hub,
        user=user,
        config=config,
        orm_spawner=MockOrmSpawner(),
    )

    # start the spawner
    res = await spawner.start()
    # verify the pod IP and port

    assert res == "http://jupyter-connectip--server.foo.example.com:8888"
    await spawner.stop()


async def test_get_pvc_manifest():
    c = Config()

    c.KubeSpawner.pvc_name_template = "user-{username}"
    c.KubeSpawner.storage_extra_labels = {"user": "{username}"}
    c.KubeSpawner.storage_extra_annotations = {"user": "{username}"}
    c.KubeSpawner.storage_selector = {"matchLabels": {"user": "{username}"}}

    spawner = KubeSpawner(config=c, _mock=True)

    manifest = spawner.get_pvc_manifest()

    assert isinstance(manifest, V1PersistentVolumeClaim)
    assert manifest.metadata.name == "user-mock-5fname"
    assert manifest.metadata.labels == {
        "user": "mock-5fname",
        "hub.jupyter.org/username": "mock-5fname",
        "app": "jupyterhub",
        "component": "singleuser-storage",
        "heritage": "jupyterhub",
    }
    assert manifest.metadata.annotations == {
        "user": "mock-5fname",
        "hub.jupyter.org/username": "mock_name",
    }
    assert manifest.spec.selector == {"matchLabels": {"user": "mock-5fname"}}


async def test_variable_expansion(ssl_app):
    """
    Variable expansion not tested here:
    - pod_connect_ip: is tested in test_url_changed
    - user_namespace_template: isn't tested because it isn't set as part of the
      Pod manifest but.
    """
    config_to_test = {
        "pod_name_template": {
            "configured_value": "pod-name-template-{username}",
            "findable_in": ["pod"],
        },
        "pvc_name_template": {
            "configured_value": "pvc-name-template-{username}",
            "findable_in": ["pvc"],
        },
        "secret_name_template": {
            "configured_value": "secret-name-template-{username}",
            "findable_in": ["secret"],
        },
        "storage_selector": {
            "configured_value": {
                "matchLabels": {"dummy": "storage-selector-{username}"}
            },
            "findable_in": ["pvc"],
        },
        "storage_extra_labels": {
            "configured_value": {"dummy": "storage-extra-labels-{username}"},
            "findable_in": ["pvc"],
        },
        "storage_extra_annotations": {
            "configured_value": {"dummy": "storage-extra-annotations-{username}"},
            "findable_in": ["pvc"],
        },
        "extra_labels": {
            "configured_value": {"dummy": "common-extra-labels-{username}"},
            "findable_values": ["common-extra-labels-user1"],
            "findable_in": ["pod", "service", "secret"],
        },
        "extra_annotations": {
            "configured_value": {"dummy": "common-extra-annotations-{username}"},
            "findable_values": ["common-extra-annotations-user1"],
            "findable_in": ["pod", "service", "secret"],
        },
        "working_dir": {
            "configured_value": "working-dir-{username}",
            "findable_in": ["pod"],
        },
        "service_account": {
            "configured_value": "service-account-{username}",
            "findable_in": ["pod"],
        },
        "volumes": {
            "configured_value": [
                {
                    'name': 'volumes-{username}',
                    'secret': {'secretName': 'dummy'},
                }
            ],
            "findable_in": ["pod"],
        },
        "volume_mounts": {
            "configured_value": [
                {
                    'name': 'volume-mounts-{username}',
                    'mountPath': '/tmp/',
                }
            ],
            "findable_in": ["pod"],
        },
        "environment": {
            "configured_value": {
                'VAR1': 'VAR1-{username}',
                'VAR2': {
                    'value': 'VAR2-{username}',
                },
                'VAR3': {
                    'valueFrom': {
                        'secretKeyRef': {
                            'name': 'VAR3-SECRET-{username}',
                            'key': 'VAR3-KEY-{username}',
                        },
                    },
                },
                'VAR4': 'VAR4-{{username}}-{{SHELL}}',
            },
            "findable_values": [
                "VAR1-user1",
                "VAR2-user1",
                "VAR3-SECRET-user1",
                "VAR3-KEY-user1",
                "VAR4-{username}-{SHELL}",
            ],
            "findable_in": ["pod"],
        },
        "init_containers": {
            "configured_value": [
                {
                    'name': 'init-containers-{username}',
                    'image': 'busybox',
                }
            ],
            "findable_in": ["pod"],
        },
        "extra_containers": {
            "configured_value": [
                {
                    'name': 'extra-containers-{username}',
                    'image': 'busybox',
                }
            ],
            "findable_in": ["pod"],
        },
        "extra_pod_config": {
            "configured_value": {"schedulerName": "extra-pod-config-{username}"},
            "findable_in": ["pod"],
        },
    }

    c = Config()
    for key, value in config_to_test.items():
        c.KubeSpawner[key] = value["configured_value"]

        if "findable_values" not in value:
            value["findable_values"] = [key.replace("_", "-") + "-user1"]

    user = MockUser(name="user1")
    spawner = KubeSpawner(
        config=c,
        user=user,
        internal_trust_bundles=ssl_app.internal_trust_bundles,
        internal_certs_location=ssl_app.internal_certs_location,
        _mock=True,
    )
    hub_paths = await spawner.create_certs()
    spawner.cert_paths = await spawner.move_certs(hub_paths)

    manifests = {
        "pod": await spawner.get_pod_manifest(),
        "pvc": spawner.get_pvc_manifest(),
        "secret": spawner.get_secret_manifest("dummy-owner-ref"),
        "service": spawner.get_service_manifest("dummy-owner-ref"),
    }

    for resource_kind, manifest in manifests.items():
        manifest_string = str(manifest)
        for config in config_to_test.values():
            if resource_kind in config["findable_in"]:
                for value in config["findable_values"]:
                    assert value in manifest_string, (
                        manifest_string
                        + "\n\n"
                        + "findable_value: "
                        + value
                        + "\n"
                        + "resource_kind: "
                        + resource_kind
                    )


async def test_url_changed(kube_ns, kube_client, config, hub_pod, hub):
    user = MockUser(name="url")
    config.KubeSpawner.pod_connect_ip = (
        "jupyter-{username}--{servername}.foo.example.com"
    )
    spawner = KubeSpawner(hub=hub, user=user, config=config)
    spawner.db = Mock()

    # start the spawner
    res = await spawner.start()
    pod_host = "http://jupyter-url.foo.example.com:8888"
    assert res == pod_host

    # Mock an incorrect value in the db
    # Can occur e.g. by interrupting a launch with a hub restart
    # or possibly weird network things in kubernetes
    spawner.server = Server.from_url(res + "/users/url/")
    spawner.server.ip = "1.2.3.4"
    spawner.server.port = 0
    assert spawner.server.host == "http://1.2.3.4:0"
    assert spawner.server.base_url == "/users/url/"

    # poll checks the url, and should restore the correct value
    await spawner.poll()
    # verify change noticed and persisted to db
    assert spawner.server.host == pod_host
    assert spawner.db.commit.call_count == 1
    # base_url should be left alone
    assert spawner.server.base_url == "/users/url/"

    previous_commit_count = spawner.db.commit.call_count
    # run it again, to make sure we aren't incorrectly detecting and committing
    # changes on every poll
    await spawner.poll()
    assert spawner.db.commit.call_count == previous_commit_count

    await spawner.stop()


async def test_delete_pvc(kube_ns, kube_client, hub, config):
    config.KubeSpawner.storage_pvc_ensure = True
    config.KubeSpawner.storage_capacity = '1M'

    spawner = KubeSpawner(
        hub=hub,
        user=MockUser(name="mockuser"),
        config=config,
        _mock=True,
    )
    spawner.api = kube_client

    # start the spawner
    await spawner.start()

    # verify the pod exists
    pod_name = "jupyter-%s" % spawner.user.name
    pods = (await kube_client.list_namespaced_pod(kube_ns)).items
    pod_names = [p.metadata.name for p in pods]
    assert pod_name in pod_names

    # verify PVC is created
    pvc_name = spawner.pvc_name
    pvc_list = (
        await kube_client.list_namespaced_persistent_volume_claim(kube_ns)
    ).items
    pvc_names = [s.metadata.name for s in pvc_list]
    assert pvc_name in pvc_names

    # stop the pod
    await spawner.stop()

    # verify pod is gone
    pods = (await kube_client.list_namespaced_pod(kube_ns)).items
    pod_names = [p.metadata.name for p in pods]
    assert "jupyter-%s" % spawner.user.name not in pod_names

    # delete the PVC
    await spawner.delete_forever()

    # verify PVC is deleted, it may take a little while
    for i in range(5):
        pvc_list = (
            await kube_client.list_namespaced_persistent_volume_claim(kube_ns)
        ).items
        pvc_names = [s.metadata.name for s in pvc_list]
        if pvc_name in pvc_names:
            await asyncio.sleep(1)
        else:
            break
    assert pvc_name not in pvc_names


async def test_ipv6_addr():
    """make sure ipv6 addresses are templated into URL correctly"""
    # https://github.com/jupyterhub/jupyterhub/pull/3020
    # https://github.com/jupyterhub/kubespawner/pull/619

    spawner = KubeSpawner(
        _mock=True,
    )
    url = spawner._get_pod_url({"status": {"podIP": "cafe:f00d::"}})
    assert "[" in url and "]" in url<|MERGE_RESOLUTION|>--- conflicted
+++ resolved
@@ -212,10 +212,6 @@
     config,
     hub,
     exec_python,
-<<<<<<< HEAD
-=======
-    reset_pod_reflector,
->>>>>>> 6d6fc1d4
 ):
     # hub is running in `kube_ns`. pods, PVC and other objects are created in `kube_another_ns`
     config.KubeSpawner.namespace = kube_another_ns
@@ -268,7 +264,6 @@
     assert isinstance(status, int)
 
 
-<<<<<<< HEAD
 async def test_spawn_enable_user_namespaces():
     user = MockUser()
     spawner = KubeSpawner(user=user, _mock=True, enable_user_namespaces=True)
@@ -335,14 +330,11 @@
     assert isinstance(status, int)
 
 
-=======
->>>>>>> 6d6fc1d4
 async def test_spawn_component_label(
     kube_ns,
     kube_client,
     config,
     hub,
-    reset_pod_reflectors,
 ):
     spawner = KubeSpawner(
         hub=hub,
@@ -471,7 +463,6 @@
     kube_client,
     hub,
     config,
-    reset_pod_reflectors,
 ):
     spawner = KubeSpawner(
         config=config,
@@ -670,11 +661,7 @@
     )
     old_spawner_pod_name = old_spawner.pod_name
 
-<<<<<<< HEAD
     # create reflector
-=======
-    # save state
->>>>>>> 6d6fc1d4
     await old_spawner.start()
     old_state = old_spawner.get_state()
     await old_spawner.stop()
@@ -692,11 +679,7 @@
     )
     spawner.load_state(old_state)
 
-<<<<<<< HEAD
-    # previous pod name is restored
-=======
     # previous pod name is restored by the load_state call
->>>>>>> 6d6fc1d4
     assert spawner.pod_name == old_spawner_pod_name
 
     # empty spawner isn't running
@@ -708,11 +691,7 @@
     # start the spawner
     url = await spawner.start()
 
-<<<<<<< HEAD
-    # verify the pod exists
-=======
     # verify pod with old name now exists
->>>>>>> 6d6fc1d4
     pods = (await kube_client.list_namespaced_pod(kube_ns)).items
     pod_names = [p.metadata.name for p in pods]
     assert pod_name in pod_names
@@ -732,11 +711,7 @@
     # stop the pod
     await spawner.stop()
 
-<<<<<<< HEAD
-    # verify pod is gone
-=======
     # verify pod with old name is gone
->>>>>>> 6d6fc1d4
     pods = (await kube_client.list_namespaced_pod(kube_ns)).items
     pod_names = [p.metadata.name for p in pods]
     assert pod_name not in pod_names
@@ -746,7 +721,6 @@
     assert isinstance(status, int)
 
 
-<<<<<<< HEAD
 @pytest.mark.parametrize("enable_user_namespaces", [True, False])
 async def test_spawn_start_restore_namespace(
     kube_ns,
@@ -838,8 +812,6 @@
     assert isinstance(status, int)
 
 
-=======
->>>>>>> 6d6fc1d4
 async def test_get_pod_manifest_tolerates_mixed_input():
     """
     Test that the get_pod_manifest function can handle a either a dictionary or
